--- conflicted
+++ resolved
@@ -1,8 +1,5 @@
 .env
 .vscode/
-<<<<<<< HEAD
 log/access.log
 .git
-=======
-log
->>>>>>> 77b33cfd
+log