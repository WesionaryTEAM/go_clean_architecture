module prototype2

go 1.14

require (
	cloud.google.com/go/firestore v1.2.0
<<<<<<< HEAD
	github.com/gin-gonic/gin v1.6.3
=======
	github.com/go-chi/chi v4.1.2+incompatible
>>>>>>> b8411cc8
	github.com/gorilla/mux v1.7.4
)<|MERGE_RESOLUTION|>--- conflicted
+++ resolved
@@ -4,10 +4,7 @@
 
 require (
 	cloud.google.com/go/firestore v1.2.0
-<<<<<<< HEAD
 	github.com/gin-gonic/gin v1.6.3
-=======
 	github.com/go-chi/chi v4.1.2+incompatible
->>>>>>> b8411cc8
 	github.com/gorilla/mux v1.7.4
 )