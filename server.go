package main

import (
	"net/http"

	"prototype2/controller"
<<<<<<< HEAD
	"prototype2/service"
	"prototype2/repository"
)

var (
	postRepository repository.PostRepository = repository.NewFirestoreRepository()
	postService    service.PostService       = service.NewPostService(postRepository)
	postController controller.PostController = controller.NewPostController(postService)
	httpRouter router.Router = router.NewChiRouter()
=======
	"prototype2/repository"

	"github.com/gin-gonic/gin"

	router "prototype2/http"
)

var (
	postController controller.PostController = controller.NewPostController()
	httpRouter     router.Router             = router.NewGinRouter()
>>>>>>> e4e91be6
)

func main() {
	const port string = ":8000"

	httpRouter.GET("/", func(c *gin.Context) {
		c.JSON(http.StatusOK, gin.H{"data": "Up and Running..."})
	})

	httpRouter.GET("/users", repository.GetUsers)
	httpRouter.POST("/users", repository.AddUser)
	httpRouter.GET("/posts", postController.GetPosts)
	httpRouter.POST("/posts", postController.AddPost)
	httpRouter.SERVE(port)
}<|MERGE_RESOLUTION|>--- conflicted
+++ resolved
@@ -2,30 +2,19 @@
 
 import (
 	"net/http"
-
 	"prototype2/controller"
-<<<<<<< HEAD
 	"prototype2/service"
 	"prototype2/repository"
+	"prototype2/http"
+
+	"github.com/gin-gonic/gin"
 )
 
 var (
 	postRepository repository.PostRepository = repository.NewFirestoreRepository()
 	postService    service.PostService       = service.NewPostService(postRepository)
 	postController controller.PostController = controller.NewPostController(postService)
-	httpRouter router.Router = router.NewChiRouter()
-=======
-	"prototype2/repository"
-
-	"github.com/gin-gonic/gin"
-
-	router "prototype2/http"
-)
-
-var (
-	postController controller.PostController = controller.NewPostController()
-	httpRouter     router.Router             = router.NewGinRouter()
->>>>>>> e4e91be6
+	httpRouter router.Router = router.NewGinRouter()
 )
 
 func main() {
