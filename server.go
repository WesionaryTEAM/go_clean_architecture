package main

import (
<<<<<<< HEAD
	"log"
	"net/http"
	postcontroller "prototype2/controller/post"
	usercontroller "prototype2/controller/user"
	"prototype2/domain"
	router "prototype2/http"
	"prototype2/infrastructure"
	postrepository "prototype2/repository/post"
	userrepository "prototype2/repository/user"
	postservice "prototype2/service/post"
	userservice "prototype2/service/user"
	"prototype2/utils"

	"github.com/gin-gonic/gin"
)

var (
	postRepository domain.PostRepository
	postService    domain.PostService
	postController postcontroller.PostController

	userRepository domain.UserRepository
	userService		 domain.UserService
	userController usercontroller.UserController
	
	httpRouter     router.Router = router.NewGinRouter()
=======
	"prototype2/infrastructure"
	"prototype2/utils"
>>>>>>> d567b0cd
)

func main() {
	utils.LoadEnv()

	db := infrastructure.SetupModels()

<<<<<<< HEAD
	postRepository = postrepository.NewPostRepository(db)
	if err := postRepository.Migrate(); err != nil {
		log.Fatal("post migrate err", err)
	}

	postService = postservice.NewPostService(postRepository)

	postController = postcontroller.NewPostController(postService)

	userRepository = userrepository.NewUserRepository(db)
	if err := userRepository.Migrate(); err != nil {
		log.Fatal("user migrate err", err)
	}

	userService = userservice.NewUserService(userRepository)

	userController = usercontroller.NewUserController(userService)

	const port string = ":8000"

	httpRouter.GET("/", func(c *gin.Context) {
		c.JSON(http.StatusOK, gin.H{"data": "Up and Running..."})
	})

	httpRouter.GET("/posts", postController.GetPosts)
	httpRouter.POST("/post", postController.AddPost)
	httpRouter.GET("/users", userController.GetUsers)
	httpRouter.POST("/users", userController.AddUser)
	httpRouter.SERVE(port)
=======
	infrastructure.SetupRoutes(db)
>>>>>>> d567b0cd
}<|MERGE_RESOLUTION|>--- conflicted
+++ resolved
@@ -1,37 +1,8 @@
 package main
 
 import (
-<<<<<<< HEAD
-	"log"
-	"net/http"
-	postcontroller "prototype2/controller/post"
-	usercontroller "prototype2/controller/user"
-	"prototype2/domain"
-	router "prototype2/http"
-	"prototype2/infrastructure"
-	postrepository "prototype2/repository/post"
-	userrepository "prototype2/repository/user"
-	postservice "prototype2/service/post"
-	userservice "prototype2/service/user"
-	"prototype2/utils"
-
-	"github.com/gin-gonic/gin"
-)
-
-var (
-	postRepository domain.PostRepository
-	postService    domain.PostService
-	postController postcontroller.PostController
-
-	userRepository domain.UserRepository
-	userService		 domain.UserService
-	userController usercontroller.UserController
-	
-	httpRouter     router.Router = router.NewGinRouter()
-=======
 	"prototype2/infrastructure"
 	"prototype2/utils"
->>>>>>> d567b0cd
 )
 
 func main() {
@@ -39,37 +10,5 @@
 
 	db := infrastructure.SetupModels()
 
-<<<<<<< HEAD
-	postRepository = postrepository.NewPostRepository(db)
-	if err := postRepository.Migrate(); err != nil {
-		log.Fatal("post migrate err", err)
-	}
-
-	postService = postservice.NewPostService(postRepository)
-
-	postController = postcontroller.NewPostController(postService)
-
-	userRepository = userrepository.NewUserRepository(db)
-	if err := userRepository.Migrate(); err != nil {
-		log.Fatal("user migrate err", err)
-	}
-
-	userService = userservice.NewUserService(userRepository)
-
-	userController = usercontroller.NewUserController(userService)
-
-	const port string = ":8000"
-
-	httpRouter.GET("/", func(c *gin.Context) {
-		c.JSON(http.StatusOK, gin.H{"data": "Up and Running..."})
-	})
-
-	httpRouter.GET("/posts", postController.GetPosts)
-	httpRouter.POST("/post", postController.AddPost)
-	httpRouter.GET("/users", userController.GetUsers)
-	httpRouter.POST("/users", userController.AddUser)
-	httpRouter.SERVE(port)
-=======
 	infrastructure.SetupRoutes(db)
->>>>>>> d567b0cd
 }